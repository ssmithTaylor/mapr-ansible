---
- name: Install misc stuff - Midnight commander, wget, Python MySQL, openssl
  vars:
<<<<<<< HEAD
    packages_Suse: ['mc', 'wget', 'python-mysql']
    packages_RedHat: ['mc', 'wget', 'MySQL-python', 'yum-utils', 'unzip',
                      'syslinux', 'sdparm', 'hdparm', 'redhat-lsb-core', 'lsof']
=======
    packages_Suse: ['mc', 'wget', 'python-mysql', 'openssl']
    packages_RedHat: ['mc', 'wget', 'MySQL-python', 'openssl']
>>>>>>> 62c39c23
    # syslinux-utils is for gethostip, libpython is required for collectd
    packages_Debian: ['mc',
                      'wget',
                      'python-mysqldb',
                      'openssl',
                      'syslinux-utils',
                      'libpython2.7']
  package: name={{ item }} state=present
  with_items: "{{ vars['packages_' + ansible_os_family] }}"<|MERGE_RESOLUTION|>--- conflicted
+++ resolved
@@ -1,14 +1,9 @@
 ---
 - name: Install misc stuff - Midnight commander, wget, Python MySQL, openssl
   vars:
-<<<<<<< HEAD
-    packages_Suse: ['mc', 'wget', 'python-mysql']
-    packages_RedHat: ['mc', 'wget', 'MySQL-python', 'yum-utils', 'unzip',
+    packages_Suse: ['mc', 'wget', 'python-mysql', 'openssl']
+    packages_RedHat: ['mc', 'wget', 'MySQL-python', 'yum-utils', 'unzip', 'openssl',
                       'syslinux', 'sdparm', 'hdparm', 'redhat-lsb-core', 'lsof']
-=======
-    packages_Suse: ['mc', 'wget', 'python-mysql', 'openssl']
-    packages_RedHat: ['mc', 'wget', 'MySQL-python', 'openssl']
->>>>>>> 62c39c23
     # syslinux-utils is for gethostip, libpython is required for collectd
     packages_Debian: ['mc',
                       'wget',
