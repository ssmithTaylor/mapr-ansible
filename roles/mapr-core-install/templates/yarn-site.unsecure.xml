<configuration>
    <!-- Resource Manager MapR HA Configs -->
    <property>
        <name>yarn.resourcemanager.ha.custom-ha-enabled</name>
        <value>true</value>
        <description>MapR Zookeeper based RM Reconnect Enabled. If this is true, set the failover proxy to be the class
            MapRZKBasedRMFailoverProxyProvider
        </description>
    </property>
    <property>
        <name>yarn.client.failover-proxy-provider</name>
        <value>org.apache.hadoop.yarn.client.MapRZKBasedRMFailoverProxyProvider</value>
        <description>Zookeeper based reconnect proxy provider. Should be set if and only if mapr-ha-enabled property is
            true.
        </description>
    </property>
    <property>
        <name>yarn.resourcemanager.recovery.enabled</name>
        <value>true</value>
        <description>RM Recovery Enabled</description>
    </property>
    <property>
        <name>yarn.resourcemanager.ha.custom-ha-rmaddressfinder</name>
        <value>org.apache.hadoop.yarn.client.MapRZKBasedRMAddressFinder</value>
    </property>
    {% if mapr_security != 'none' %}
    <property>
        <name>yarn.acl.enable</name>
        <value>true</value>
    </property>
    <property>
        <name>yarn.admin.acl</name>
        <value>{{ mapr_user }}</value>
    </property>
    {% endif %}

    <!-- :::CAUTION::: DO NOT EDIT ANYTHING ON OR ABOVE THIS LINE -->
<<<<<<< HEAD
    {% if mapr_security != 'none' %}
    <property>
        <name>yarn.acl.enable</name>
        <value>true</value>
    </property>
=======
    <!-- fix for Oozie when user different than mapr -->
>>>>>>> 8b36e315
    <property>
        <name>yarn.resourcemanager.principal</name>
        <value>{{ mapr_user }}</value>
    </property>
    {% endif %}
    <property>
        <name>yarn.nodemanager.container-executor.class</name>
        <value>org.apache.hadoop.yarn.server.nodemanager.LinuxContainerExecutor</value>
    </property>
    <property>
        <name>yarn.nodemanager.linux-container-executor.group</name>
        <value>{{ mapr_group }}</value>
    </property>
    <property>
        <name>yarn.log-aggregation-enable</name>
        <value>{{ "true" if yarn_log_aggregation else "false" }}</value>
    </property>
    <property>
        <name>yarn.scheduler.maximum-allocation-mb</name>
        <value>{{ yarn_max_container_allocation_in_mb }}</value>
        <description>The maximum allocation for every container request at the RM, in MBs. Memory requests higher than this will throw a InvalidResourceRequestException.</description>
    </property>
    <property>
        <name>yarn.resourcemanager.am.max-attempts</name>
        <value>4</value>
        <description>The maximum number of application attempts</description>
    </property>
    {% if yarn_local_dir_to_maprfs %}
    <property>
        <name>yarn.nodemanager.local-dirs</name>
        <value>/mapr/{{ cluster_name }}/var/mapr/local/{{ ansible_fqdn }}/nm-local-dir</value>
    </property>
    {% endif %}
    {% if yarn_spark_shuffle %}
    <property>
        <name>yarn.nodemanager.aux-services</name>
        <value>mapreduce_shuffle,mapr_direct_shuffle,spark_shuffle</value>
        <description>shuffle service that needs to be set for Map Reduce to run</description>
    </property>
    <property>
        <name>yarn.nodemanager.aux-services.spark_shuffle.class</name>
        <value>org.apache.spark.network.yarn.YarnShuffleService</value>
    </property>
    <property>
        <name>spark.shuffle.service.port</name>
        <value>7337</value>
        <description>Port on which the external shuffle service will run.</description>
    </property>
    {% if spark_sasl_encryption %}
    <property>
        <name>spark.authenticate</name>
        <value>true</value>
        <description>Whether Spark authenticates its internal connections.</description>
    </property>
    {% endif %}
    <property>
        <name>spark.yarn.shuffle.stopOnFailure</name>
        <value>false</value>
        <description>Whether to stop the NodeManager when there's a failure in the Spark Shuffle Service's initialization.
            This prevents application failures caused by running containers on NodeManagers where the Spark Shuffle Service is not running.
        </description>
    </property>
    {% endif %}
</configuration><|MERGE_RESOLUTION|>--- conflicted
+++ resolved
@@ -35,20 +35,11 @@
     {% endif %}
 
     <!-- :::CAUTION::: DO NOT EDIT ANYTHING ON OR ABOVE THIS LINE -->
-<<<<<<< HEAD
-    {% if mapr_security != 'none' %}
-    <property>
-        <name>yarn.acl.enable</name>
-        <value>true</value>
-    </property>
-=======
     <!-- fix for Oozie when user different than mapr -->
->>>>>>> 8b36e315
     <property>
         <name>yarn.resourcemanager.principal</name>
         <value>{{ mapr_user }}</value>
     </property>
-    {% endif %}
     <property>
         <name>yarn.nodemanager.container-executor.class</name>
         <value>org.apache.hadoop.yarn.server.nodemanager.LinuxContainerExecutor</value>
